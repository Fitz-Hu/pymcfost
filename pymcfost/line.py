import os

import astropy.io.fits as fits
from astropy.convolution import Gaussian2DKernel, convolve_fft, convolve
import matplotlib.colors as colors
from matplotlib.patches import Ellipse
import matplotlib.pyplot as plt
from mpl_toolkits.axes_grid1 import make_axes_locatable
import numpy as np

try:
    import progressbar
except ImportError:
    print('WARNING: progressbar is not present')
from scipy import interpolate

from .parameters import Params, find_parameter_file
from .utils import FWHM_to_sigma, default_cmap, Wm2_to_Tb, Jy_to_Tb


class Line:

    _line_file = "lines.fits.gz"

    def __init__(self, dir=None, **kwargs):

        # Correct path if needed
        dir = os.path.normpath(os.path.expanduser(dir))
        self.dir = dir

        # Search for parameter file
        para_file = find_parameter_file(dir)

        # Read parameter file
        self.P = Params(para_file)

        # Read model results
        self._read(**kwargs)

    def _read(self):
        # Read ray-traced image
        try:
            hdu = fits.open(self.dir + "/" + self._line_file)
            self.lines = hdu[0].data
            # Read a few keywords in header
            self.pixelscale = hdu[0].header['CDELT2'] * 3600.0  # arcsec
            self.unit = hdu[0].header['BUNIT']
            self.cx = hdu[0].header['CRPIX1']
            self.cy = hdu[0].header['CRPIX2']
            self.nx = hdu[0].header['NAXIS1']
            self.ny = hdu[0].header['NAXIS2']
            self.nv = hdu[0].header['NAXIS3']

            if self.unit == "JY/PIXEL":
                self.is_casa = True
                self.restfreq = hdu[0].header['RESTFREQ']
                self.freq = [self.restfreq]
                self.velocity_type = hdu[0].header['CTYPE3']
                if self.velocity_type == "VELO-LSR":
                    self.CRPIX3 = hdu[0].header['CRPIX3']
                    self.CRVAL3 = hdu[0].header['CRVAL3']
                    self.CDELT3 = hdu[0].header['CDELT3']
                    # velocity in km/s
                    self.velocity = self.CRVAL3 + self.CDELT3 * (np.arange(1, self.nv + 1) - self.CRPIX3)
                else:
                    raise ValueError("Velocity type is not recognised")

                try:
                    self.star_positions = hdu[1].data
                except:
                    self.star_positions = []
                try:
                    self.star_vr = hdu[2].data
                except:
                    self.star_vr = []
            else:
                self.is_casa = False
                self.cont = hdu[1].data

                self.ifreq = hdu[2].data
                self.freq = hdu[3].data  # frequencies of the transition
                self.velocity = hdu[4].data / 1000  # km/s
                try:
                    self.star_positions = hdu[5].data
                except:
                    self.star_positions = []
                try:
                    self.star_vr = hdu[6].data
                except:
                    self.star_vr = []

            self.dv = self.velocity[1] - self.velocity[0]

            hdu.close()
        except OSError:
            print('cannot open', self._line_file)

    def plot_map(
        self,
        i=0,
        iaz=0,
        iTrans=0,
        v=None,
        iv=None,
        insert=False,
        substract_cont=False,
        moment=None,
        psf_FWHM=None,
        bmaj=None,
        bmin=None,
        bpa=None,
        plot_beam=None,
        beam_position=(0.125, 0.125), # fraction of plot width and height
        axes_unit="arcsec",
        conv_method=None,
        fmax=None,
        fmin=None,
        fpeak=None,
        dynamic_range=1e3,
        color_scale=None,
        colorbar=True,
        cmap=None,
        ax=None,
        no_xlabel=False,
        no_ylabel=False,
        no_xticks=False,
        no_yticks=False,
        vlabel_position=(0.5, 0.1), # fraction of plot width and height
        vlabel_size=10, # size in points
        title=None,
        limit=None,
        limits=None,
        Tb=False,
        Delta_v=None,
        shift_dx=0,
        shift_dy=0,
        plot_stars=False,
        sink_particle_size=6,
        sink_particle_color="cyan"
    ):
        # Todo:
        # - allow user to change brightness unit : W.m-1, Jy, Tb
        # - print molecular info (eg CO J=3-2)
        # - add continnum subtraction
        # bmin and bamj in arcsec

        if ax is None:
            ax = plt.gca()

        # -- Selecting channel corresponding to a given velocity
        if v is not None:
            iv = np.abs(self.velocity - v).argmin()
            print("Selecting channel #", iv)

        # --- Compute pixel scale and extent of image
        if axes_unit.lower() == 'arcsec':
            pix_scale = self.pixelscale
            xlabel = r'$\Delta$ RA ["]'
            ylabel = r'$\Delta$ Dec ["]'
        elif axes_unit.lower() == 'au':
            pix_scale = self.pixelscale * self.P.map.distance
            xlabel = 'Distance from star [au]'
            ylabel = 'Distance from star [au]'
        elif axes_unit.lower() == 'pixels' or axes_unit.lower() == 'pixel':
            pix_scale = 1
            xlabel = r'$\Delta$ x [pix]'
            ylabel = r'$\Delta$ y [pix]'
        else:
            raise ValueError("Unknown unit for axes_units: " + axes_unit)
        halfsize = np.asarray(self.lines.shape[-2:]) / 2 * pix_scale
        extent = [halfsize[0]-shift_dx, -halfsize[0]-shift_dx, -halfsize[1]-shift_dy, halfsize[1]-shift_dy]
        self.extent = extent

        # -- set color map
        if cmap is None:
            if moment in [1,9]:
                cmap = "RdBu_r"
            else:
                cmap = default_cmap

        # -- beam or psf : psf_FWHM and bmaj and bmin are in arcsec, bpa in deg
        i_convolve = False
        beam = None
        if psf_FWHM is not None:
            # in pixels
            sigma = psf_FWHM / self.pixelscale * FWHM_to_sigma
            beam = Gaussian2DKernel(sigma)
            i_convolve = True
            bmin = psf_FWHM
            bmaj = psf_FWHM
            bpa = 0
            if plot_beam is None:
                plot_beam = True

        if bmaj is not None:
            sigma_x = bmin / self.pixelscale * FWHM_to_sigma  # in pixels
            sigma_y = bmaj / self.pixelscale * FWHM_to_sigma  # in pixels
            beam = Gaussian2DKernel(sigma_x, sigma_y, bpa * np.pi / 180)
            i_convolve = True
            if plot_beam is None:
                plot_beam = True

        # -- Selecting convolution function
        if conv_method is None:
            conv_method = convolve_fft

        # -- Selection of image to plot
        if moment is not None:
            im = self.get_moment_map(
                i=i,
                iaz=iaz,
                iTrans=iTrans,
                moment=moment,
                beam=beam,
                conv_method=conv_method,
                substract_cont=substract_cont
            )
        else:
            # individual channel
            if self.is_casa:
                cube = self.lines[:, :, :]
                # im = self.lines[iv+1,:,:])
            else:
                cube = self.lines[iaz, i, iTrans, :, :, :]
                # im = self.lines[i,iaz,iTrans,iv,:,:]

                # -- continuum substraction
                if substract_cont:
                    cube = np.maximum(cube - self.cont[iaz, i, iTrans, np.newaxis, :, :], 0.0)

            # Convolve spectrally
            if Delta_v is not None:
                print("Spectral convolution at ", Delta_v, "km/s")
                # Creating a Hanning function with 101 points
                n_window = 101
                w = np.hanning(n_window)

                # For each pixel, resampling the spectrum between -FWHM to FWHM
                # then integrating over convolution window
                v_new = self.velocity[iv] + np.linspace(-1, 1, n_window) * Delta_v

                iv_min = int(iv - Delta_v / self.dv - 1)
                iv_max = int(iv + Delta_v / self.dv + 2)

                im = np.zeros([self.nx, self.ny])
                for j in range(self.ny):
                    for i in range(self.nx):
                        f = interpolate.interp1d(
                            self.velocity[iv_min:iv_max], cube[iv_min:iv_max, i, j]
                        )
                        im[i, j] = np.average(f(v_new))
            else:
                im = cube[iv, :, :]

            # -- Convolve image
            if i_convolve:
                im = conv_method(im, beam)
                if plot_beam is None:
                    plot_beam = True

            # -- Conversion to brightness temperature
            if Tb:
                if self.is_casa:
                    im = Jy_to_Tb(im, self.freq[iTrans], self.pixelscale)
                else:
                    im = Wm2_to_Tb(im, self.freq[iTrans], self.pixelscale)
                    im = np.nan_to_num(im)
                print("Max Tb=", np.max(im), "K")

        # --- Plot range and color map`
        _color_scale = 'lin'
        if fmax is None:
            fmax = im.max()
        if fpeak is not None:
            fmax = im.max() * fpeak
        if fmin is None:
            fmin = im.min()

        if color_scale is None:
            color_scale = _color_scale
        if color_scale == 'log':
            if fmin <= 0.0:
                fmin = fmax / dynamic_range
            norm = colors.LogNorm(vmin=fmin, vmax=fmax, clip=True)
        elif color_scale == 'lin':
            norm = colors.Normalize(vmin=fmin, vmax=fmax, clip=True)
        else:
            raise ValueError("Unknown color scale: " + color_scale)

        # -- Make the plot
        ax.cla()
        image = ax.imshow(im, norm=norm, extent=extent, origin='lower', cmap=cmap)

        if limit is not None:
            limits = [limit, -limit, -limit, limit]

        if limits is not None:
            ax.set_xlim(limits[0], limits[1])
            ax.set_ylim(limits[2], limits[3])

        if not no_xlabel:
            ax.set_xlabel(xlabel)
        if not no_ylabel:
            ax.set_ylabel(ylabel)

        if no_xticks:
            ax.get_xaxis().set_visible(False)
        if no_yticks:
            ax.get_yaxis().set_visible(False)

        if title is not None:
            ax.set_title(title)

        # -- Color bar
        unit = self.unit
        if colorbar:
            divider = make_axes_locatable(ax)
            cax = divider.append_axes("right", size="5%", pad=0.05)
            cb = plt.colorbar(image, cax=cax)
            formatted_unit = unit.replace("-1", "$^{-1}$").replace("-2", "$^{-2}$")
            plt.sca(ax) # we reset the main axis

            if moment == 0:
                if Tb:
                    cb.set_label("\int T$_\mathrm{b}\,\mathrm{d}v$ [K.km.s$^{-1}$]")
                else:
                    cb.set_label("Flux [" + formatted_unit + "km.s$^{-1}$]")
            elif moment == 1:
                cb.set_label("Velocity [km.s$^{-1}]$")
            elif moment == 2:
                cb.set_label("Velocity dispersion [km.s$^{-1}$]")
            else:
                if Tb:
                    cb.set_label("T$_\mathrm{b}$ [K]")
                else:
                    cb.set_label("Flux [" + formatted_unit + "]")

        # -- Adding velocity
        if moment is None:
            vlabx, vlaby = vlabel_position
            ax.text(
                vlabx, vlaby,
                f"$\Delta$v={self.velocity[iv]:<4.2f}$\,$km/s",
                horizontalalignment='center',
                size=vlabel_size,
                color="white",
                transform=ax.transAxes,
            )

        # --- Adding beam
        if plot_beam:
            dx, dy = beam_position
            beam = Ellipse(
                ax.transLimits.inverted().transform((dx, dy)),
                width=bmin,
                height=bmaj,
                angle=-bpa,
                fill=True,
                color="grey",
            )
            ax.add_patch(beam)

        #-- Add stars
        if plot_stars:
            factor = pix_scale / self.pixelscale
            if isinstance(plot_stars,bool):
                x_stars = self.star_positions[0,iaz,i,:] * factor
                y_stars = self.star_positions[1,iaz,i,:] * factor
            else: # int or list of int
<<<<<<< HEAD
                x_stars = self.star_positions[0,iaz,i,plot_stars] * factor
                y_stars = self.star_positions[1,iaz,i,plot_stars] * factor
            ax.scatter(x_stars, y_stars, color=sink_particle_color,s=sink_particle_size)
=======
                x_stars = self.star_positions[0,iaz,i,plot_stars]
                y_stars = self.star_positions[1,iaz,i,plot_stars]
            ax.scatter(x_stars-shift_dx, y_stars-shift_dy,
                        color=sink_particle_color,s=sink_particle_size)
>>>>>>> 72c638c6

        #-- Saving the last plotted quantity
        self.last_im = im

        return image

    def plot_line(
        self,
        i=0,
        iaz=0,
        iTrans=0,
        psf_FWHM=None,
        bmaj=None,
        bmin=None,
        bpa=None,
        plot_beam=False,
        plot_cont=True,
    ):

        if self.is_casa:
            line = np.sum(self.lines[:, :, :], axis=(1, 2))
            ylabel = "Flux [Jy]"
        else:
            line = np.sum(self.lines[iaz, i, iTrans, :, :, :], axis=(1, 2))
            ylabel = "Flux [W.m$^{-2}$]"

        plt.plot(self.velocity, line)

        if plot_cont:
            if self.is_casa:
                Fcont = 0.5 * (line[0] + line[-1])  # approx the continuum
            else:
                Fcont = np.sum(self.cont[iaz, i, iTrans, :, :])
            plt.plot([self.velocity[0], self.velocity[-1]], [Fcont, Fcont])

        xlabel = "v [m.s$^{-1}$]"

        plt.xlabel(xlabel)
        plt.ylabel(ylabel)

    def get_moment_map(self, i=0, iaz=0, iTrans=0, moment=0,
                       beam=None, conv_method=None,substract_cont=False):
        """
        This returns the moment maps in physical units, ie:
         - M1 is the average velocity [km/s]
         - M2 is the velocity dispersion [km/s]
        """
        if self.is_casa:
            cube = np.copy(self.lines[:, :, :])
        else:
            cube = np.copy(self.lines[iaz, i, iTrans, :, :, :])

        if substract_cont:
            cube = np.maximum(cube - self.cont[iaz, i, iTrans, np.newaxis, :, :], 0.0)

        dv = self.velocity[1] - self.velocity[0]

        # Peak flux
        if moment == 8:
            return np.max(cube, axis=0)

        # Velocity of the peak
        if moment == 9:
            vmax_index = np.argmax(cube, axis=0)
            M9 = self.velocity[(vmax_index)]

            #print(vmax_index.shape)
            #
            ## Extract the maximum and neighboring pixels
            #print("test1")
            #f_max = cube[(vmax_index)]
            #print(f_max.shape)
            #print("test2")
            #f_minus = cube[(vmax_index-1)]
            #print("test3")
            #f_plus = cube[(vmax_index+1)]
            #
            ## Work out the polynomial coefficients
            #print("test4")
            #a0 = 13. * f_max / 12. - (f_plus + f_minus) / 24.
            #print("test5")
            #a1 = 0.5 * (f_plus - f_minus)
            #print("test6")
            #a2 = 0.5 * (f_plus + f_minus - 2*f_max)
            #
            ## Compute the maximum of the quadratic
            #x_max = idx - 0.5 * a1 / a2
            #y_max = a0 - 0.25 * a1**2 / a2
            #
            #M9 = xmax

            return M9

        # Moment 0, 1 and 2
        if beam is None:
            M0 = np.sum(cube, axis=0) * dv
        else:
            if moment == 0:
                M0 = np.sum(cube, axis=0) * dv
                M0 = conv_method(M0, beam)
            else:  # We need to convolve each channel indidually
                print("Convolving individual channel maps, this may take a bit of time ....")
                try:
                    bar = progressbar.ProgressBar(
                        maxval=self.nv,
                        widgets=[
                            progressbar.Bar('=', '[', ']'),
                            ' ',
                            progressbar.Percentage(),
                        ],
                    )
                    bar.start()
                except:
                    pass
                for iv in range(self.nv):
                    try:
                        bar.update(iv + 1)
                    except:
                        pass
                    channel = np.copy(cube[iv, :, :])
                    cube[iv, :, :] = conv_method(channel, beam)
                    M0 = np.sum(cube, axis=0) * dv
                try:
                    bar.finish()
                except:
                    pass

        if moment >= 1:
            M1 = np.sum(cube[:, :, :] * self.velocity[:, np.newaxis, np.newaxis], axis=0) * dv / M0

        if moment == 2:
            M2 = np.sqrt(np.sum(cube[:, :, :]
                    * (self.velocity[:, np.newaxis, np.newaxis] - M1[np.newaxis, :, :])**2,
                    axis=0,) * dv / M0)

        if moment == 0:
            return M0
        elif moment == 1:
            return M1
        elif moment == 2:
            return M2<|MERGE_RESOLUTION|>--- conflicted
+++ resolved
@@ -367,16 +367,10 @@
                 x_stars = self.star_positions[0,iaz,i,:] * factor
                 y_stars = self.star_positions[1,iaz,i,:] * factor
             else: # int or list of int
-<<<<<<< HEAD
                 x_stars = self.star_positions[0,iaz,i,plot_stars] * factor
                 y_stars = self.star_positions[1,iaz,i,plot_stars] * factor
-            ax.scatter(x_stars, y_stars, color=sink_particle_color,s=sink_particle_size)
-=======
-                x_stars = self.star_positions[0,iaz,i,plot_stars]
-                y_stars = self.star_positions[1,iaz,i,plot_stars]
             ax.scatter(x_stars-shift_dx, y_stars-shift_dy,
                         color=sink_particle_color,s=sink_particle_size)
->>>>>>> 72c638c6
 
         #-- Saving the last plotted quantity
         self.last_im = im
